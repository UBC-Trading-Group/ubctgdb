--- conflicted
+++ resolved
@@ -14,16 +14,15 @@
 # ── env ───────────────────────────────────────────────────────────────────
 load_dotenv(find_dotenv(usecwd=True), override=False)
 
-# ── public constants ─────────────────────────────────────────────────────
-NULL_TOKEN: str = r"\N"                    
+# ── public constants ──────────────────────────────────────────────────────
+NULL_TOKEN: str = r"\N"
 NULL_MARKERS: set[str] = {"", "na", "n/a", "nan", "null"}
-PROGRESS_EVERY: int = 500_000               # rows between progress prints
+PROGRESS_EVERY: int = 500_000  # rows between progress prints
 
-<<<<<<< HEAD
-# ── small on-disk dataframe cache ────────────────────────────────────────
+# ── small on-disk dataframe cache ─────────────────────────────────────────
 _CACHE = dc.Cache(Path.home() / ".db_cache")
 
-# ── SQL helpers ──────────────────────────────────────────────────────────
+# ── SQL helpers ───────────────────────────────────────────────────────────
 def q(ident: str) -> str:
     """Back-tick-quote a MySQL identifier (blocks stray back-ticks)."""
     if "`" in ident:
@@ -38,14 +37,9 @@
     database: str | None = None,
 ) -> sa.Engine:
     """
-    Build a plain SQLAlchemy *Engine* using either explicit parameters
-    or `DB_HOST`, `DB_PORT`, `DB_USER`, `DB_PASS`, and `DB_NAME` from the environment.
-=======
-@contextmanager
-def _engine():
-    """
-    Creates a SQLAlchemy engine for connecting to the MySQL database.
->>>>>>> f130b5a5
+    Build a plain SQLAlchemy Engine using either explicit parameters or
+    `DB_HOST`, `DB_PORT`, `DB_USER`, `DB_PASS`, and `DB_NAME`
+    from the environment.
     """
     url = sa.engine.url.URL.create(
         drivername="mysql+mysqldb",
@@ -53,7 +47,7 @@
         password=os.getenv("DB_PASS"),
         host=host or os.getenv("DB_HOST"),
         port=port or int(os.getenv("DB_PORT") or "3306"),
-        database=database or os.getenv("DB_NAME"), 
+        database=database or os.getenv("DB_NAME"),
     )
     return sa.create_engine(
         url,
@@ -65,15 +59,16 @@
 
 @contextmanager
 def _engine_ctx(database: str | None = None) -> Iterator[sa.Engine]:
+    """Context-managed SQLAlchemy engine (disposes automatically)."""
     eng = sqlalchemy_engine(database=database)
     try:
         yield eng
     finally:
         eng.dispose()
 
-<<<<<<< HEAD
-# ── dataframe query helper with 24-h cache ───────────────────────────────
+# ── dataframe query helper with 24-h cache ────────────────────────────────
 def _cache_key(sql: str) -> str:
+    """Deterministic key for the on-disk dataframe cache."""
     return hashlib.sha256(sql.encode("utf-8")).hexdigest()
 
 
@@ -85,42 +80,34 @@
     database: str | None = None,
 ) -> pd.DataFrame:
     """
-    Execute *sql* and return a DataFrame, streaming in *chunksize* pieces
-    to limit memory spikes.  Results persist in an on-disk cache for 24 h.
-    The database/schema from the `DB_NAME` environment variable is used by default.
+    Execute *sql* and return a DataFrame. Results stream in *chunksize*
+    pieces to limit memory spikes and are cached on disk for 24 h.
     """
     key = _cache_key(sql)
-=======
-def _generate_cache_key(sql: str) -> str:
-    """
-    Generates a unique cache key based on the SQL query string.
-    """
-    return hashlib.sha256(sql.encode("utf-8")).hexdigest()
-
-
-def run_sql(sql: str, *, refresh: bool = False, chunksize: int = 50000) -> pd.DataFrame:
-    """
-    Executes a SQL query against the MySQL database and returns the result as a pandas DataFrame.
-    """
-    key = _generate_cache_key(sql)
 
     # Return cached DataFrame if available
->>>>>>> f130b5a5
     if not refresh and key in _CACHE:
         return _CACHE[key]
 
     with _engine_ctx(database) as eng:
         if chunksize:
-            it = pd.read_sql_query(sql, eng, chunksize=chunksize)
-            df = pd.concat(list(it), ignore_index=True)
+            parts = pd.read_sql_query(sql, eng, chunksize=chunksize)
+            df = pd.concat(list(parts), ignore_index=True)
         else:
             df = pd.read_sql_query(sql, eng)
 
     _CACHE.set(key, df, expire=24 * 3600)
     return df
 
+
+# ── convenience ───────────────────────────────────────────────────────────
 def get_connection_endpoint() -> str:
     """
-    Returns the connection endpoint for the MySQL database.
+    Return a mysql:// style connection string (useful for diagnostics).
+    Password is included, so avoid printing it indiscriminately.
     """
-    return f"mysql://{os.getenv('DB_USER')}:{os.getenv('DB_PASS')}@{os.getenv('DB_HOST')}/{os.getenv('DB_NAME')}"+    return (
+        f"mysql://{os.getenv('DB_USER')}:{os.getenv('DB_PASS')}"
+        f"@{os.getenv('DB_HOST')}:{os.getenv('DB_PORT') or 3306}"
+        f"/{os.getenv('DB_NAME')}"
+    )